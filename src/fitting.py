from itertools import chain
import numpy as np
from scipy.special import sph_harm, assoc_laguerre

def cart_to_spherical(M_xyz):
    """
    Converts every pair of 3 columns of an input X numpy matrix from cartesian
    to spherical coordinates.

    Parameters
    ------------
    M_sph: ndarray (n, 3*m)
        Expected order is X, Y, Z for each set of three columns in a row

    Returns
    --------
    M_sph: ndarray (n, 3*m)
        Returned order is R, Theta, Phi for each set of three columns in a row
    """
    assert M_xyz.shape[1]%3 == 0

    M_sph = np.zeros(M_xyz.shape)
    for i in range(M_xyz.shape[1]//3):
        X = M_xyz[:,i*3]
        Y = M_xyz[:,i*3 + 1]
        Z = M_xyz[:,i*3 + 2]

        R = np.sqrt(X**2 + Y**2 + Z**2) # R
        M_sph[:,i*3] = R
        M_sph[:,i*3 + 1] = np.arctan2(Y, X) # theta
        M_sph[:,i*3 + 2] = np.arccos(Z/R) # phi
    return M_sph

def spherical_to_cart(M_sph):
    """
    Converts every pair of 3 columns of an input X numpy matrix from spherical
    to cartesian scoordinates.

    Parameters
    ------------
    M_sph: ndarray (n, 3*m)
        Expected order is R, Theta, Phi for each set of three columns in a row

    Returns
    --------
    M_xyz: ndarray (n, 3*m)
        Returned order is X, Y, Z for each set of three columns in a row
    """
    assert M_sph.shape[1]%3 == 0

    M_xyz = np.zeros(M_sph.shape)
    for i in range(M_sph.shape[1]//3):
        R = M_sph[:,i*3]
        Theta = M_sph[:,i*3 + 1]
        Phi = M_sph[:,i*3 + 2]

        M_xyz[:,i*3] = R*np.sin(Phi)*np.cos(Theta) # X
        M_xyz[:,i*3 + 1] = R*np.sin(Phi)*np.sin(Theta) # Y
        M_xyz[:,i*3 + 2] = R*np.cos(Phi) # Z
    return M_xyz

def Y_lm_features(theta, phi, L_max, only_even_Ls=False):
    """
    Make Y_lm feature matrix

    Parameters
    ------------
    theta: 1D numpy array (n,)
        array of theta angles ranging from 0 to 2*pi. Used to generate Y_lm
        features
    phi: 1D numpy array (n,)
        array of phi angles ranging from 0 to pi. Used to generate Y_lm features.
        Must be the same size as theta
    L_max: int
        maximum L value used to generate a truncated array of Y_lms
    only_even_Ls: bool
        if in the molecular frame, only use even L values to generate features

    Returns
    --------
    Y_lm_features, lm_order: ndarray, list of tuples
        Y_lm_features is the n by m real special harmonic feature matrix for
        each l,m pair allowed by L_max. lm_order is a list of tuples where
        each tuple is the associated (L, M) pair for each column in the Y_lm
        feature matrix. n is the number of (theta, phi) pairs
        while m is the number of (L,M) pairs, $\sum_{L=0}^{L_{max}} 2L + 1$.
    """
    Y_lm_feat = []
    lm_order = []
    for L in range(0, L_max + 1):
        if only_even_Ls and L%2 == 1:
            continue
        for M in range(0, L + 1):
            temp = np.real(sph_harm(M, L, theta, phi))
            Y_lm_feat.append(temp)
            lm_order.append((L, M))
        for M in range(-L, 0):
            temp = np.imag(sph_harm(abs(M), L, theta, phi))
            Y_lm_feat.append(temp)
            lm_order.append((L, M))
    Y_lm_feat = np.array(Y_lm_feat).T
    return Y_lm_feat, lm_order

def Y_lms_distribution(theta, phi, L_max, B_lms, only_even_Ls=False):
    """
    Computes the probability density given a set of thetas and phis to be
    sampled, an L_max to generate features and the associated array of coeficients.

    Parameters
    ------------
    theta: 1D numpy array
        array of theta angles ranging from 0 to 2*pi. Used to generate Y_lm features
    phi: 1D numpy array
        array of phi angles ranging from 0 to pi. Used to generate Y_lm features.
        Must be the same size as theta
    L_max: int
        maximum L value used to generate a truncated array of Y_lms
    B_lms: 1d numpy array
        1d array of coeficients associated with a given real Y_lm
    only_even_Ls: bool
        if in the molecular frame, only use even L values to generate features

    Returns
    --------
    float
        probability density scaled by the B_00 coeficient
    """
    feats, _ = Y_lm_features(theta, phi, L_max, only_even_Ls)
    product = feats @ B_lms
    return abs(product)/B_lms[0]

def fit_Y_lms_binning_least_squares(M_xyz, L_max, numb_bins, only_even_Ls=False):
    """
    Least Squares Fitting to get B_lm coeficients

    Parameters
    ------------
    M_xyz: n by 3 numpy array
        observered data points representing the distribution in cartesian coordiantes
    L_max: int
        Maximum value of L quantum number determing the number of terms to be used in the fits
    numb_bins: int
        number of bins in theta and phi axes

    Returns
    --------
    B_lms: 1d array
        optimized B_lm coeficients used for the probability distribution
    lm_order: list of tuples
        first index of each tuple is L and the second is M
    """
    assert M_xyz.shape[1] == 3
    assert numb_bins > 0 and int(numb_bins) == numb_bins
    M_sph = cart_to_spherical(M_xyz)

    angular_hist, theta_hist, phi_hist = np.histogram2d(M_sph[:, 1], M_sph[:, 2], numb_bins,
                                                                                    range=[[0, 2*np.pi], [0, np.pi]],
                                                                                    density=True)
    #estimate bin by center value
    theta_hist = (theta_hist[1:] + theta_hist[:-1])/2
    phi_hist = (phi_hist[1:] + phi_hist[:-1])/2
    theta_hist, phi_hist = np.meshgrid(theta_hist, phi_hist)

    # vectorize 2d histogram and input angles
    angular_hist_flat = angular_hist.flatten()
    theta_hist_flat = theta_hist.flatten()
    phi_hist_flat = phi_hist.flatten()

    # make ylm feature matrix
    ylm_features, lm_order = Y_lm_features(theta_hist_flat, phi_hist_flat, L_max, only_even_Ls)

    # solve for coeficients
    B_lms = np.linalg.solve( ylm_features.T @ ylm_features, ylm_features.T @ angular_hist_flat)

    return B_lms, lm_order

def validation_cross_entropy(data_val_xyz, labels, model_params, L_max, only_even_Ls=False):
    """
    computes the cross entropy using the shpericial harmonic distribution and labeled data
    from clustering

    Parameters
    ------------
    data_val_xyz: array Nx3
        Validation data used to compute the cross entropy of the clasification
    labels: array of ints
        Each entry varries from 0 to (number classes - 1). Used to reference the model params.
    params: list of arrays
        Each entry is a list of arrays representing the B_lms for an individual model
    L_max: int
        maximum L value used to generate a truncated array of Y_lms
    only_even_Ls: bool
        if in the molecular frame, only use even L values to generate features

    Returns
    --------
    cross_entropy: float
        the cross entropy given labeled validation data
    """
    assert data_val_xyz.shape[1] == 3
    data_val_sph = cart_to_spherical(data_val_xyz)

    unique_labels = np.unique(labels).astype(int)

    # make qs
    qs = []
    for label in unique_labels:
        if label == -1:
            pass
        qs.append(Y_lms_distribution(data_val_sph[:, 1], data_val_sph[:, 2],
                                                    L_max, model_params[label], only_even_Ls))
    if qs:
        qs = np.array(qs).T
        qs /= qs.sum(axis=1)[:, None] # normalization of probability density to probabilities of each class

    #compute cross-entropy
    flag = True
    cross_entropy = 0
    for label in unique_labels:
        print(f"label = {label}")
        if label == -1:
            pass
        flag = False
        class_qs = qs[labels == label]
        cross_entropy += -sum(np.log(class_qs[:, label]))*class_qs.shape[0]

<<<<<<< HEAD
    return cross_entropy

def Psi_nlm_features(r, theta, phi, N_max, only_even_Ls=False):
    """
    Make Psi_nlm feature matrix. Each feature is generated by
    Psi_nlm(r, theta, phi) = R_{nl}(r) Y_{lm}(theta, phi), where R_nl is the radial
    wave function for Hydrogen and Y_lm is the spherical harmonics. Y_lm's form a
    basis for functions on a sphere while the R_nl's form a basis for functions of
    one variable between 0 and infinity. The formula for R_nl's is equation (7.40)
    of http://umich.edu/~ners311/CourseLibrary/Lecture07.pdf and is reproduced below:
    ..math::
        R_{n\ell}(r) = \sqrt{x^3 \frac{(n-\ell-1)!}{2n(n+\ell)!}} (xr)^{\ell} \exp(-rx/2) L^{2\ell + 1}_{n-\ell-1}(xr),

    where $x = \frac{2Z}{n a_{\mu}}$, $Z$ is the proton number (1 for hydrogen),
    n in the principle quantum number, \ell is the angular quantum number, and
    $a_{\mu}$ is the Bohr radius (set to 1 for our purposes).

    Parameters
    ------------
    r: 1D numpy array (n,)
        array of radial magnitudes ranging from 0 to max(r) (varies depending on
        input data). Used to generate Psi_nlm features. Must be the same size as
        theta and phi
    theta: 1D numpy array (n,)
        array of theta angles ranging from 0 to 2*pi. Used to generate Psi_nlm
        features. Must be the same size as r and phi.
    phi: 1D numpy array (n,)
        array of phi angles ranging from 0 to pi. Used to generate Psi_nlm features.
        Must be the same size as theta and r.
    n_max: int
        maximum n (principal quantum number) value used to generate a truncated
        array of Psi_nlm's. L will range from 0 <-> N-1, and for each L, M will
        range from -L <-> L.
    only_even_Ls: bool
        if in the molecular frame, only use even L values to generate features

    Returns
    --------
    Psi_nlm_features, nlm_order: ndarray, list of tuples
        Psi_nlm_features is the n by m real special harmonic feature matrix for
        each N,L,M pair allowed by N_max. nlm_order is a list of tuples where
        each tuple is the associated (N, L, M) pair for each column in the Psi_nlm
        feature matrix. n is the number of (r, theta, phi) pairs (input points)
        while m is the number of (N, L,M) pairs,
        $\sum_{N=1}^{N_{max}}\sum_{L=0}^{N-1} 2L + 1$.
    """
    assert len(r) == len(theta) == len(phi)

    Psi_nlm_feat = []
    nlm_order = []
    R_nl_feat = []
    nl_order = []
    # Generate R_nl feature
    for N in range(1, N_max + 1):   # Loop between 1 and N
        for L in range(0, N):
            if only_even_Ls and L%2 == 1:
                continue
            radial_part = np.sqrt((2/N)**3 * np.math.factorial(N-L-1)/(2*N*np.math.factorial(N+L))) * \
                    assoc_laguerre(2*r/N, N-L-1, 2*L+1)*np.exp(-r/N)*(2*r/N)**L
            R_nl_feat.append(radial_part)
            nl_order.append((N,L))
    R_nl_feat = np.array(R_nl_feat).T
    assert R_nl_feat.shape[0] == len(r)

    nl_counter = 0      # How many NL pairs have we used thus far.
    for n_prime in range(1, N_max+1):
        Y_lm_feat, lm_order = Y_lm_features(theta, phi, n_prime-1, only_even_Ls)
        lm_counter = 0  # How many LM pairs have we used thus far.
        for l_prime in range(0, n_prime):
            if only_even_Ls and l_prime%2 == 1:
                continue

            r_feat = R_nl_feat[:,nl_counter]
            for m_prime in chain(range(0, l_prime + 1), range(-l_prime,0)):
                y_feat = Y_lm_feat[:, lm_counter]
                Psi_nlm_feat.append(r_feat * y_feat)
                assert (l_prime, m_prime) == lm_order[lm_counter] and (n_prime, l_prime) == nl_order[nl_counter]
                nlm_order.append((n_prime, l_prime, n_prime))
                lm_counter += 1

            nl_counter += 1
    Psi_nlm_feat = np.array(Psi_nlm_feat).T
    assert Psi_nlm_feat.shape[0] == len(r)
    return Psi_nlm_feat, nlm_order

def Psi_nlms_distribution(r, theta, phi, n_max, B_nlms, only_even_Ls=False):
    """
    Computes the probability density given a set of rs, thetas, and phis to be
    sampled, an N_max to generate features, and the associated array of coeficients.

    Parameters
    ------------
    r: 1D numpy array (n,)
        array of radial magnitudes ranging from 0 to max(r) (varies depending on
        input data). Used to generate Psi_nlm features. Must be the same size as
        theta and phi
    theta: 1D numpy array (n,)
        array of theta angles ranging from 0 to 2*pi. Used to generate Psi_nlm
        features. Must be the same size as r and phi.
    phi: 1D numpy array (n,)
        array of phi angles ranging from 0 to pi. Used to generate Psi_nlm features.
        Must be the same size as theta and r.
    N_max: int
        maximum N value used to generate a truncated array of Psi_nlm's
    B_nlms: 1d numpy array
        1d array of coeficients associated with a given real Psi_nlm's
    only_even_Ls: bool
        if in the molecular frame, only use even L values to generate features

    Returns
    --------
    float
        probability density scaled by the B_000 coeficient
    """
    feats, _ = Psi_nlm_features(r, theta, phi, n_max, only_even_Ls)
    product = feats @ B_nlms
    return abs(product)/B_nlms[0]

def fit_Psi_nlms_binning_least_squares(M_xyz, N_max, numb_bins, only_even_Ls=False):
    """
    Least Squares Fitting to get B_nlm coeficients

    Parameters
    ------------
    M_xyz: n by 3 numpy array
        observered data points representing the distribution in cartesian coordiantes
    N_max: int
        Maximum value of N quantum number determing the number of terms to be used in the fits
    numb_bins: int
        number of bins in r, theta, and phi axes

    Returns
    --------
    B_nlms: 1d array
        optimized B_nlm coeficients used for the probability distribution
    nlm_order: list of tuples
        first index of each tuple is N, second is L, final is M.
    """
    assert M_xyz.shape[1] == 3
    assert numb_bins > 0 and int(numb_bins) == numb_bins
    M_sph = cart_to_spherical(M_xyz)

    # Range in r is from 0 to max(r), so the size of each bin depends on the inputed data.
    spherical_hist, bin_edges = np.histogramdd((M_sph[:,0], M_sph[:, 1], M_sph[:, 2]), numb_bins,
                                                    range=[None, [0, 2*np.pi], [0, np.pi]],
                                                    density=True)

    r_hist = bin_edges[0]
    theta_hist = bin_edges[1]
    phi_hist = bin_edges[2]

    #estimate bin by center value
    r_hist = (r_hist[1:] + r_hist[:-1])/2
    theta_hist = (theta_hist[1:] + theta_hist[:-1])/2
    phi_hist = (phi_hist[1:] + phi_hist[:-1])/2
    r_hist, theta_hist, phi_hist = np.meshgrid(r_hist, theta_hist, phi_hist)

    # vectorize 3d histogram and input radii and angles
    spherical_hist_flat = spherical_hist.flatten()
    r_hist_flat = r_hist.flatten()
    theta_hist_flat = theta_hist.flatten()
    phi_hist_flat = phi_hist.flatten()

    # make ylm feature matrix
    nlm_features, nlm_order = Psi_nlm_features(r_hist_flat, theta_hist_flat, phi_hist_flat, N_max, only_even_Ls)

    # solve for coeficients
    B_nlms = np.linalg.solve( nlm_features.T @ nlm_features, nlm_features.T @ spherical_hist_flat)

    return B_nlms, nlm_order

def validation_cross_entropy_nlm(data_val_xyz, labels, model_params, N_max, only_even_Ls=False):
    """
    computes the cross entropy using the sphericial harmonic distribution and labeled data
    from clustering

    Parameters
    ------------
    data_val_xyz: array Nx3
        Validation data used to compute the cross entropy of the clasification
    labels: array of ints
        Each entry varries from 0 to (number classes - 1). Used to reference the model params.
    params: list of arrays
        Each entry is a list of arrays representing the B_lms for an individual model
    N_max: int
        maximum N value used to generate a truncated array of Y_lms
    only_even_Ls: bool
        if in the molecular frame, only use even L values to generate features

    Returns
    --------
    cross_entropy: float
        the cross entropy given labeled validation data
    """
    assert data_val_xyz.shape[1] == 3
    data_val_sph = cart_to_spherical(data_val_xyz)

    unique_labels = np.unique(labels)
    assert  set(list(unique_labels)).issubset(set(range(len(model_params))))
    assert unique_labels.shape[0] == len(model_params) or unique_labels.shape[0] == len(model_params) + 1, \
                f"unique_labels.shape = {unique_labels.shape} and len(model_params) = {len(model_params)}"
    unique_labels = list(range(len(model_params)))

    # make qs
    qs = []
    for label in unique_labels:
        qs.append(Psi_nlms_distribution(data_val_sph[:,0], data_val_sph[:, 1], data_val_sph[:, 2],
                                                    N_max, model_params[label], only_even_Ls))
    qs = np.array(qs).T
    qs /= qs.sum(axis=1)[:, None] # normalization of probability density to probabilities of each class

    #compute cross-entropy
    cross_entropy = 0
    for label in unique_labels:
        class_qs = qs[labels == label]
        cross_entropy += -sum(np.log(class_qs[:, label]))*class_qs.shape[0]

=======
    if flag: # No entropies were computed
        return np.inf
>>>>>>> e73b9ee0
    return cross_entropy<|MERGE_RESOLUTION|>--- conflicted
+++ resolved
@@ -224,7 +224,8 @@
         class_qs = qs[labels == label]
         cross_entropy += -sum(np.log(class_qs[:, label]))*class_qs.shape[0]
 
-<<<<<<< HEAD
+    if flag: # No entropies were computed
+        return np.inf
     return cross_entropy
 
 def Psi_nlm_features(r, theta, phi, N_max, only_even_Ls=False):
@@ -422,28 +423,30 @@
     assert data_val_xyz.shape[1] == 3
     data_val_sph = cart_to_spherical(data_val_xyz)
 
-    unique_labels = np.unique(labels)
-    assert  set(list(unique_labels)).issubset(set(range(len(model_params))))
-    assert unique_labels.shape[0] == len(model_params) or unique_labels.shape[0] == len(model_params) + 1, \
-                f"unique_labels.shape = {unique_labels.shape} and len(model_params) = {len(model_params)}"
-    unique_labels = list(range(len(model_params)))
+    unique_labels = np.unique(labels).astype(int)
 
     # make qs
     qs = []
     for label in unique_labels:
+        if label == -1:
+            pass
         qs.append(Psi_nlms_distribution(data_val_sph[:,0], data_val_sph[:, 1], data_val_sph[:, 2],
                                                     N_max, model_params[label], only_even_Ls))
-    qs = np.array(qs).T
-    qs /= qs.sum(axis=1)[:, None] # normalization of probability density to probabilities of each class
+    if qs:
+        qs = np.array(qs).T
+        qs /= qs.sum(axis=1)[:, None] # normalization of probability density to probabilities of each class
 
     #compute cross-entropy
+    flag = True
     cross_entropy = 0
     for label in unique_labels:
+        print(f"label = {label}")
+        if label == -1:
+            pass
+        flag = False
         class_qs = qs[labels == label]
         cross_entropy += -sum(np.log(class_qs[:, label]))*class_qs.shape[0]
 
-=======
     if flag: # No entropies were computed
         return np.inf
->>>>>>> e73b9ee0
     return cross_entropy