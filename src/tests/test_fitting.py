--- conflicted
+++ resolved
@@ -1,7 +1,5 @@
-from itertools import product
-
+from itertools import product, chain
 import numpy as np
-
 
 from .. import fitting
 
@@ -54,9 +52,7 @@
             for L in range(0, L_max + 1):
                 if  evens and L%2 == 1:
                     continue
-                for _ in range(L+1):
-                    sample_B_lms.append(rng.normal())
-                for _ in range(-L, 0):
+                for _ in chain(range(L+1), range(-L,0)):
                     sample_B_lms.append(rng.normal())
             sample_B_lms[0] = 3
             if not rand_dist:
@@ -97,17 +93,15 @@
     vectors_array = np.array(vectors)
 
     # all L values
-    for n_max, evens, rand_dist in [(1, False, False), (2, True, False), (3, False, True), (2, True, True)]:
+    for N_max, evens, rand_dist in [(1, False, False), (2, True, False), (3, False, True), (2, True, True)]:
         for trial in range(1):
             # make some random B_lms
             sample_B_nlms = []
-            for n in range(1, n_max+1):
+            for n in range(1, N_max+1):
                 for L in range(0, n):
                     if  evens and L%2 == 1:
                         continue
-                    for _ in range(L+1):
-                        sample_B_nlms.append(rng.normal())
-                    for _ in range(-L, 0):
+                    for _ in chain(range(L+1), range(-L,0)):
                         sample_B_nlms.append(rng.normal())
             sample_B_nlms[0] = 3
             if not rand_dist: # Not random distribution. Instead use nlm = 100
@@ -117,7 +111,7 @@
 
             # get probabilities from B_nlms
             vectors_probs = fitting.Psi_nlms_distribution(vectors_array[:,0], vectors_array[:,1], vectors_array[:,2],
-                                                          n_max, sample_B_nlms, evens)
+                                                          N_max, sample_B_nlms, evens)
             vectors_probs = abs(vectors_probs)
             vectors_probs /= sum(vectors_probs)
 
@@ -130,9 +124,9 @@
 
             # run least squares and get probability estimates
             print("------------------\nrunning least squares trial = ", trial)
-            estimate_B_nlms, _ = fitting.fit_Psi_nlms_binning_least_squares(samples_xyz, n_max, 100, evens)
+            estimate_B_nlms, _ = fitting.fit_Psi_nlms_binning_least_squares(samples_xyz, N_max, 100, evens)
             est_probs = fitting.Psi_nlms_distribution(vectors_array[:,0], vectors_array[:,1], vectors_array[:,2],
-                                                      n_max, estimate_B_nlms, evens)
+                                                      N_max, estimate_B_nlms, evens)
             est_probs /= sum(est_probs)
             print(f"\nnormed estimate_B_nlms:\n{estimate_B_nlms/estimate_B_nlms[0]}")
             print(f"normed sample_B_nlms:\n{sample_B_nlms/sample_B_nlms[0]}")
@@ -151,9 +145,7 @@
     L_max = 3
 
     for L in range(0, L_max + 1):
-        for _ in range(L+1):
-            sample_B_lms.append(0)
-        for _ in range(-L, 0):
+        for _ in chain(range(L+1), range(-L,0)):
             sample_B_lms.append(0)
     sample_B_lms[0] = 1
     sample_B_lms = np.array(sample_B_lms)
@@ -174,7 +166,10 @@
     entropy = fitting.validation_cross_entropy(samples, labels, model_params, L_max, only_even_Ls=False)
     assert np.isclose(entropy, 0)
 
-<<<<<<< HEAD
+    #check no labels edge case
+    entropy = fitting.validation_cross_entropy(samples, [], model_params, L_max, only_even_Ls=False)
+    assert np.isclose(entropy, np.inf), f"expected {np.inf} but recievied {entropy}"
+
 def test_validation_cross_entropy_nlm():
     """
     simple test of cross entropy function
@@ -182,20 +177,18 @@
     # make uniform B_lms
     sample_B_nlms = []
     N_valid = 100
-    n_max = 3
-    for n in range(1, n_max+1):
+    N_max = 3
+    for n in range(1, N_max+1):
         for L in range(0, n):
-            for _ in range(L+1):
-                sample_B_nlms.append(0)
-            for _ in range(-L, 0):
+            for _ in chain(range(L+1), range(-L,0)):
                 sample_B_nlms.append(0)
     sample_B_nlms[0] = 1
     sample_B_nlms = np.array(sample_B_nlms)
 
     # sample points
     rng = np.random.default_rng()
-    r = np.linspace(0, 5, 2002)
-    r = r[1:]
+    r = np.linspace(0, 5, 2002)     # Max radius is 5.
+    r = r[1:]                       # Do not allow radius of 0.
     theta = np.linspace(0, 2*np.pi, 2001)
     phi = np.linspace(0, np.pi, 2001)
 
@@ -206,10 +199,9 @@
     labels = np.zeros(N_valid)
     model_params = [sample_B_nlms]
 
-    entropy = fitting.validation_cross_entropy_nlm(samples, labels, model_params, n_max, only_even_Ls=False)
+    entropy = fitting.validation_cross_entropy_nlm(samples, labels, model_params, N_max, only_even_Ls=False)
     assert np.isclose(entropy, 0)
-=======
+
     #check no labels edge case
-    entropy = fitting.validation_cross_entropy(samples, [], model_params, L_max, only_even_Ls=False)
-    assert np.isclose(entropy, np.inf), f"expected {np.inf} but recievied {entropy}"
->>>>>>> e73b9ee0
+    entropy = fitting.validation_cross_entropy_nlm(samples, [], model_params, N_max, only_even_Ls=False)
+    assert np.isclose(entropy, np.inf), f"expected {np.inf} but recievied {entropy}"